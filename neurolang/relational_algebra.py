import operator
from typing import AbstractSet, Callable, Tuple

import numpy

from . import expression_walker as ew
from . import type_system
from .exceptions import NeuroLangException, ProjectionOverMissingColumnsError
from .expression_pattern_matching import NeuroLangPatternMatchingNoMatch
from .expressions import (
    Constant,
    Definition,
    Expression,
    FunctionApplication,
    Symbol,
    Unknown,
    sure_is_not_pattern,
)
from .utils import NamedRelationalAlgebraFrozenSet, RelationalAlgebraSet
from .utils.relational_algebra_set import (
    RelationalAlgebraColumnInt,
    RelationalAlgebraColumnStr,
    RelationalAlgebraStringExpression,
)

eq_ = Constant(operator.eq)


class Column:
    pass


class ColumnInt(int, Column):
    """Refer to a relational algebra set's column by its index."""


class ColumnStr(str, Column):
    """Refer to a named relational algebra set's column by its name."""


def str2columnstr_constant(name):
    return Constant[ColumnStr](
        ColumnStr(name), auto_infer_type=False, verify_type=False,
    )


def get_expression_columns(expression):
    columns = set()
    args = list(expression.unapply())
    while args:
        arg = args.pop()
        if isinstance(arg, Constant[Column]):
            columns.add(arg)
        elif isinstance(arg, Constant):
            continue
        elif isinstance(arg, Expression):
            args += arg.unapply()
        elif isinstance(arg, tuple):
            args += list(arg)

    return columns


class RelationalAlgebraOperation(Definition):
    def __init__(self):
        self._columns = set()

    def columns(self):
        if not hasattr(self, '_columns'):
            self._columns = get_expression_columns(self)
        return self._columns


class Selection(RelationalAlgebraOperation):
    def __init__(self, relation, formula):
        self.relation = relation
        self.formula = formula

    def __repr__(self):
        return f"\N{GREEK SMALL LETTER SIGMA}_{self.formula}({self.relation})"


class Projection(RelationalAlgebraOperation):
    def __init__(self, relation, attributes):
        self.relation = relation
        self.attributes = attributes

    def __repr__(self):
        return (
            f"\N{GREEK CAPITAL LETTER PI}"
            f"_{self.attributes}({self.relation})"
        )


class EquiJoin(RelationalAlgebraOperation):
    def __init__(
        self, relation_left, columns_left, relation_right, columns_right
    ):
        self.relation_left = relation_left
        self.columns_left = columns_left
        self.relation_right = relation_right
        self.columns_right = columns_right

    def __repr__(self):
        return (
            f"[{self.relation_left}"
            f"\N{JOIN}\N{SUBSCRIPT EQUALS SIGN}_{self.columns_left}"
            f"={self.columns_right}{self.relation_right}]"
        )


class NaturalJoin(RelationalAlgebraOperation):
    def __init__(self, relation_left, relation_right):
        self.relation_left = relation_left
        self.relation_right = relation_right

    def __repr__(self):
        return f"[{self.relation_left}" f"\N{JOIN}" f"{self.relation_right}]"


class LeftNaturalJoin(RelationalAlgebraOperation):
    def __init__(self, relation_left, relation_right):
        self.relation_left = relation_left
        self.relation_right = relation_right

    def __repr__(self):
        return (
            f"[{self.relation_left}"
            f"\N{LEFT OUTER JOIN}"
            f"{self.relation_right}]"
        )


class Product(RelationalAlgebraOperation):
    def __init__(self, relations):
        self.relations = tuple(relations)

    def __repr__(self):
        return (
            "["
            + f"\N{n-ary times operator}".join(repr(r) for r in self.relations)
            + "]"
        )


class Difference(RelationalAlgebraOperation):
    def __init__(self, relation_left, relation_right):
        self.relation_left = relation_left
        self.relation_right = relation_right

    def __repr__(self):
        return f"[{self.relation_left}" f"-" f"{self.relation_right}]"


class Union(RelationalAlgebraOperation):
    def __init__(self, relation_left, relation_right):
        self.relation_left = relation_left
        self.relation_right = relation_right

    def __repr__(self):
        return f"{self.relation_left} ∪ {self.relation_right}"


class Intersection(RelationalAlgebraOperation):
    def __init__(self, relation_left, relation_right):
        self.relation_left = relation_left
        self.relation_right = relation_right

    def __repr__(self):
        return f"{self.relation_left} & {self.relation_right}"


class NameColumns(RelationalAlgebraOperation):
    """
    Give names to the columns of a relational algebra set.

    All columns must be named at once. Each column name must either be a
    `Constant[ColumnStr]` or a `Symbol[ColumnStr]` pointing to a symbolic
    column name resolved when the expression is compiled.

    """

    def __init__(self, relation, column_names):
        self.relation = relation
        self.column_names = column_names

    def __repr__(self):
        return (
            f"\N{GREEK SMALL LETTER DELTA}"
            f"_{self.column_names}({self.relation})"
        )


class RenameColumn(RelationalAlgebraOperation):
    def __init__(self, relation, src, dst):
        self.relation = relation
        self.src = src
        self.dst = dst

    def __repr__(self):
        return (
            f"\N{GREEK SMALL LETTER DELTA}"
            f"_({self.src}\N{RIGHTWARDS ARROW}{self.dst})"
            f"({self.relation})"
        )


class RenameColumns(RelationalAlgebraOperation):
    """
    Convenient operation for renaming multiple columns at the same time.

    Attributes
    ----------
    relation : NamedRelationalAlgebraFrozenSet
        The relation whose columns shall be renamed.
    renames : tuple of pairs of Constant[ColumnStr] or Symbol[ColumnStr]
        The renamings that should happen, represented as tuples (src, dst).

    """

    def __init__(self, relation, renames):
        self.relation = relation
        self.renames = renames

    def __repr__(self):
        return (
            f"\N{GREEK SMALL LETTER DELTA}"
            + "_({})".format(
                ", ".join(
                    "{}\N{RIGHTWARDS ARROW}{}".format(src, dst)
                    for src, dst in self.renames
                )
            )
            + f"({self.relation})"
        )


class ExtendedProjection(RelationalAlgebraOperation):
    """
    General operation defining string-based relational algebra projections
    allowing flexible computations on a relation's columns.

    Attributes
    ----------
    relation : Expression[AbstractSet]
        Relation on which the projections are applied.
    projection_list : Tuple[ExtendedProjectionListMember]
        List of projections to apply.

    Notes
    -----
    The concept of extended projection is formally defined in section 5.2.5
    of [1]_.

    .. [1] Garcia-Molina, Hector, Jeffrey D. Ullman, and Jennifer Widom.
       "Database systems: the complete book." (2009).

    """

    def __init__(self, relation, projection_list):
        self.relation = relation
        self.projection_list = tuple(projection_list)

    def __repr__(self):
        join_str = "," if len(self.projection_list) < 2 else ",\n"
        return "π_[{}]({})".format(
            join_str.join([repr(member) for member in self.projection_list]),
            repr(self.relation),
        )

    def __eq__(self, other):
        if not isinstance(other, ExtendedProjection):
            return False

        return (
            self.relation == other.relation and
            len(self.projection_list) == len(other.projection_list) and
            all(
                any(
                    element_self == element_other
                    for element_other in other.projection_list
                )
                for element_self in self.projection_list
            )
        )


class ExtendedProjectionListMember(Definition):
    """
    Member of a projection list.

    Attributes
    ----------
    fun_exp : `Constant[str]`
        Constant string representation of the extended projection operation.
    dst_column : `Constant[ColumnStr]` or `Symbol[ColumnStr]`
        Constant column string of the destination column.

    Notes
    -----
    As described in [1]_, a projection list member can either be
        - a single attribute (column) name in the relation, resulting in a
          normal non-extended projection,
        - an expression `x -> y` where `x` and `y` are both attribute (column)
          names, `x` effectively being rename as `y`,
        - or an expression `E -> z` where `E` is an expression involving
          attributes of the relation, arithmetic operators, and string
          operators, and `z` is a new name for the attribute that results from
          the calculation implied by `E`. For example, `a + b -> x` represents
          the sum of the attributes `a` and `b`, renamed `x`.

    .. [1] Garcia-Molina, Hector, Jeffrey D. Ullman, and Jennifer Widom.
       "Database systems: the complete book." (2009).

    """

    def __init__(self, fun_exp, dst_column):
        self.fun_exp = fun_exp
        self.dst_column = dst_column

    def __repr__(self):
        return "{} -> {}".format(self.fun_exp, self.dst_column)


class Destroy(RelationalAlgebraOperation):
    """
    Operation to map a column of a collection of elements into
    a new column with all collections concatenated

    Attributes
    ----------
    relation : Expression[AbstractSet]
        Relation on which the projections are applied.
    src_column : Constant[ColumnStr]
        Column to destroy in the operation.

    dst_column : Constant[ColumnStr]
        Column to map onto the new set.

    Notes
    -----
    The concept of set destruction is formally defined in chapter 20
    of [1]_.

    .. [1] Abiteboul, S., Hull, R. & Vianu, V. "Foundations of databases". (
           Addison Wesley, 1995).
    """

    def __init__(self, relation, src_column, dst_column):
        self.relation = relation
        self.src_column = src_column
        self.dst_column = dst_column

    def __repr__(self):
        return (
            f"set_destroy[{self.relation}, "
            "{self.src_column} -> {src.dst_column}]"
        )


class ConcatenateConstantColumn(RelationalAlgebraOperation):
    """
    Add a column with a repeated constant value to a relation.

    Attributes
    ----------
    relation : Constant[RelationalAlgebraSet]
        Relation to which the column will be added.

    column_name : Constant[ColumnStr] or Symbol[ColumnStr]
        Name of the newly added column.

    column_value : Constant
        Constant value repeated in the new column.

    """

    def __init__(self, relation, column_name, column_value):
        self.relation = relation
        self.column_name = column_name
        self.column_value = column_value


OPERATOR_STRING = {
    operator.add: "+",
    operator.sub: "-",
    operator.mul: "*",
    operator.truediv: "/",
    operator.eq: "==",
    operator.gt: ">",
    operator.lt: "<",
    operator.ge: ">=",
    operator.le: "<=",
    operator.pow: "**",
}


def is_arithmetic_operation(exp):
    """
    Whether the expression is an arithmetic operation function application.

    Parameters
    ----------
    exp : Expression

    Returns
    -------
    bool

    """
    return (
        isinstance(exp, FunctionApplication)
        and isinstance(exp.functor, Constant)
        and exp.functor.value
        in OPERATOR_STRING
    )


class StringArithmeticWalker(ew.PatternWalker):
    """
    Walker translating an Expression with basic arithmetic operations on a
    relation's columns to its equivalent string representation.

    The expression can refer to the names a relation's columns or to the
    length of an other constant relation.

    """
    @ew.add_match(FunctionApplication, is_arithmetic_operation)
    def arithmetic_operation(self, fa):
        return Constant[RelationalAlgebraStringExpression](
            RelationalAlgebraStringExpression(
                "({} {} {})".format(
                    self.walk(fa.args[0]).value,
                    OPERATOR_STRING[fa.functor.value],
                    self.walk(fa.args[1]).value,
                ),
            ),
            auto_infer_type=False,
        )

    @ew.add_match(
        FunctionApplication(Constant, ...),
        lambda fa: (
            isinstance(fa.functor.value, Callable)
            and numpy.exp == fa.functor.value
        ),
    )
    def numpy_exponential(self, fa):
        return Constant[RelationalAlgebraStringExpression](
            RelationalAlgebraStringExpression(
                "exp({})".format(self.walk(fa.args[0]).value)
            ),
            auto_infer_type=False,
        )

    @ew.add_match(
        FunctionApplication(Constant, ...),
        lambda fa: (
            isinstance(fa.functor.value, Callable)
<<<<<<< HEAD
            and sum is fa.functor.value
        ),
    )
    def operation_sum(self, fa):
        return Constant[RelationalAlgebraStringExpression](
            RelationalAlgebraStringExpression(
                "sum({})".format(self.walk(fa.args[0]).value)
=======
            and numpy.log == fa.functor.value
        ),
    )
    def numpy_log(self, fa):
        return Constant[RelationalAlgebraStringExpression](
            RelationalAlgebraStringExpression(
                "log({})".format(self.walk(fa.args[0]).value)
>>>>>>> e52f099e
            ),
            auto_infer_type=False,
        )

    @ew.add_match(
        FunctionApplication(Constant, ...),
        lambda fa: fa.functor.value == operator.neg,
    )
    def negative_value(self, fa):
        return Constant[RelationalAlgebraStringExpression](
            RelationalAlgebraStringExpression(
                "-({})".format(self.walk(fa.args[0]).value)
            ),
            auto_infer_type=False,
        )

    @ew.add_match(Constant[ColumnStr])
    def constant_column_str(self, cst_col_str):
        return Constant[RelationalAlgebraStringExpression](
            RelationalAlgebraStringExpression(cst_col_str.value),
            auto_infer_type=False,
        )

    @ew.add_match(Constant[int])
    def constant_int(self, cst):
        return Constant[RelationalAlgebraStringExpression](
            RelationalAlgebraStringExpression(cst.value),
            auto_infer_type=False,
        )

    @ew.add_match(Constant[float])
    def constant_float(self, cst):
        return Constant[RelationalAlgebraStringExpression](
            RelationalAlgebraStringExpression(cst.value),
            auto_infer_type=False,
        )

    @ew.add_match(Constant[str])
    def constant_str(self, cst):
        return Constant[RelationalAlgebraStringExpression](
            RelationalAlgebraStringExpression(cst.value),
            auto_infer_type=False,
        )


class ReplaceConstantColumnStrBySymbol(ew.ExpressionWalker):
    @ew.add_match(Constant[ColumnStr])
    def column_str(self, expression):
        return Symbol[ColumnStr](expression.value)


class RelationalAlgebraSolver(ew.ExpressionWalker):
    """
    Mixing that walks through relational algebra expressions and
    executes the operations.

    Relations are expected to be represented
    as objects with the same interface as :obj:`RelationalAlgebraSet`.
    """

    _rccsbs = ReplaceConstantColumnStrBySymbol()
    _saw = StringArithmeticWalker()
    _fa_2_lambda = ew.FunctionApplicationToPythonLambda()

    def __init__(self, symbol_table=None):
        self.symbol_table = symbol_table

    @ew.add_match(
        Selection(
            Constant, FunctionApplication(
                eq_,
                (Constant[Column], Constant[Column])
            )
        )
    )
    def selection_between_columns(self, selection):
        col1, col2 = selection.formula.args
        selected_relation = (
            selection.relation
        ).value.selection_columns({col1.value: col2.value})

        return self._build_relation_constant(selected_relation)

    def _build_relation_constant(self, relation, type_=Unknown):
        if type_ is not Unknown:
            relation_type = type_
        else:
            relation_type = _infer_relation_type(relation)
        return Constant[relation_type](relation, verify_type=False)

    @ew.add_match(
        Selection(Constant, FunctionApplication(eq_, (Constant[Column], ...)))
    )
    def selection_by_constant(self, selection):
        col, val = selection.formula.args
        selected_relation = selection.relation.value.selection(
            {col.value: val.value}
        )

        return self._build_relation_constant(selected_relation)

    @ew.add_match(
        Selection(Constant, FunctionApplication)
    )
    def selection_general_selection_by_constant(self, selection):
        relation = selection.relation
        compiled_formula = self._compile_function_application_to_sql_fun_exp(
            selection.formula
        )
        selected_relation = relation.value.selection(compiled_formula)
        return self._build_relation_constant(selected_relation)

    @ew.add_match(Projection(Constant, ...))
    def ra_projection(self, projection):
        try:
            relation = projection.relation
            cols = tuple(v.value for v in projection.attributes)
            projected_relation = relation.value.projection(*cols)
        except KeyError:
            raise ProjectionOverMissingColumnsError(
                f"Not all columns {projection.attributes} are present in "
                "the RelationalAlgebra set"
            )
        return self._build_relation_constant(projected_relation)

    @ew.add_match(
        Product,
        lambda product: all(
            isinstance(relation, Constant)
            for relation in product.relations
        )
    )
    def ra_product(self, product):
        if len(product.relations) == 0:
            return Constant[AbstractSet](RelationalAlgebraSet(set()))

        res = self.walk(product.relations[0]).value
        for relation in product.relations[1:]:
            res = res.cross_product(self.walk(relation).value)
        return self._build_relation_constant(res)

    @ew.add_match(EquiJoin(Constant, ..., Constant, ...))
    def ra_equijoin(self, equijoin):
        left = equijoin.relation_left.value
        columns_left = (c.value for c in equijoin.columns_left)
        right = equijoin.relation_right.value
        columns_right = (c.value for c in equijoin.columns_right)
        res = left.equijoin(right, list(zip(columns_left, columns_right)))

        return self._build_relation_constant(res)

    @ew.add_match(NaturalJoin(Constant, Constant))
    def ra_naturaljoin(self, naturaljoin):
        left = naturaljoin.relation_left.value
        right = naturaljoin.relation_right.value
        res = left.naturaljoin(right)
        return self._build_relation_constant(res)

    @ew.add_match(LeftNaturalJoin(Constant, Constant))
    def ra_left_naturaljoin(self, naturaljoin):
        left = naturaljoin.relation_left.value
        right = naturaljoin.relation_right.value
        res = left.left_naturaljoin(right)
        return self._build_relation_constant(res)

    @ew.add_match(Difference(Constant, Constant))
    def ra_difference(self, difference):
        return self._type_preserving_binary_operation(difference)

    @ew.add_match(Union(Constant, Constant))
    def ra_union(self, union):
        return self._type_preserving_binary_operation(union)

    @ew.add_match(Intersection(Constant, Constant))
    def ra_intersection(self, intersection):
        return self._type_preserving_binary_operation(intersection)

    @ew.add_match(NameColumns(Constant, ...))
    def ra_name_columns(self, name_columns):
        relation = name_columns.relation
        relation_set = relation.value
        column_names = tuple(
            self.walk(column_name).value
            for column_name in name_columns.column_names
        )
        new_set = NamedRelationalAlgebraFrozenSet(column_names, relation_set)
        return self._build_relation_constant(new_set)

    @ew.add_match(RenameColumn(Constant, ..., ...))
    def ra_rename_column(self, rename_column):
        relation = rename_column.relation
        src = rename_column.src.value
        dst = rename_column.dst.value
        new_set = relation.value
        new_set = new_set.rename_column(src, dst)
        return self._build_relation_constant(new_set)

    @ew.add_match(RenameColumns(Constant, ...))
    def ra_rename_columns(self, rename_columns):
        if len(set(c for c, _ in rename_columns.renames)) < len(
            rename_columns.renames
        ):
            raise ValueError("Cannot have duplicated source columns")
        relation = rename_columns.relation
        new_set = relation.value
        renames = {
            src.value: dst.value for src, dst in rename_columns.renames
        }
        new_set = new_set.rename_columns(renames)
        return self._build_relation_constant(new_set)

    @ew.add_match(ConcatenateConstantColumn(Constant, ..., ...))
    def concatenate_constant_column(self, concat_op):
        relation = concat_op.relation
        new_column = concat_op.column_name
        new_column_value = concat_op.column_value
        if new_column.value in relation.value.columns:
            raise NeuroLangException(
                "Cannot concatenate column to a relation that already "
                "has a column with that name. Same column name: {}".format(
                    new_column
                )
            )
        ext_proj_list_members = []
        for column in relation.value.columns:
            cst_column = Constant[ColumnStr](
                column, auto_infer_type=False, verify_type=False
            )
            ext_proj_list_members.append(
                ExtendedProjectionListMember(
                    fun_exp=cst_column, dst_column=cst_column,
                )
            )
        ext_proj_list_members.append(
            ExtendedProjectionListMember(
                fun_exp=new_column_value, dst_column=new_column
            )
        )
        return self.walk(ExtendedProjection(relation, ext_proj_list_members))

    @ew.add_match(ExtendedProjection(Constant, ...))
    def extended_projection(self, proj_op):
        relation = proj_op.relation
        eval_expressions = {}
        for member in proj_op.projection_list:
            fun_exp = self.walk(member.fun_exp)
            eval_expressions[
                member.dst_column.value
            ] = self._compile_function_application_to_sql_fun_exp(fun_exp)
        with sure_is_not_pattern():
            result = relation.value.extended_projection(eval_expressions)
        return self._build_relation_constant(result)

    def _compile_function_application_to_sql_fun_exp(self, fun_exp):
        if isinstance(fun_exp, FunctionApplication):
            try:
                return self._saw.walk(fun_exp).value
            except NeuroLangPatternMatchingNoMatch:
                fun, args = self._fa_2_lambda.walk(self._rccsbs.walk(fun_exp))
                return lambda t: fun(
                    **{arg: t[arg] for arg in args}
                )
        elif isinstance(fun_exp, Constant[ColumnInt]):
            return RelationalAlgebraColumnInt(fun_exp.value)
        elif isinstance(fun_exp, Constant[ColumnStr]):
            return RelationalAlgebraColumnStr(fun_exp.value)
        else:
            return fun_exp.value

    @ew.add_match(FunctionApplication, is_arithmetic_operation)
    def prov_arithmetic_operation(self, arithmetic_op):
        args = self.walk(arithmetic_op.args)
        if any(
            arg_new is not arg_old
            for arg_new, arg_old in zip(args, arithmetic_op.args)
        ):
            return FunctionApplication[arithmetic_op.type](
                arithmetic_op.functor, args
            )
        else:
            return arithmetic_op

    @ew.add_match(Destroy(Constant, ..., ...))
    def set_destroy(self, destroy):
        relation = destroy.relation.value
        src_column = self.walk(destroy.src_column).value
        dst_columns = self.walk(destroy.dst_column).value
        if src_column not in relation.columns:
            raise NeuroLangException(
                f"source column {src_column} not present in "
                "set's columns"
            )

        cols = relation.columns
        set_type = type(relation)
        if not isinstance(dst_columns, tuple):
            dst_columns = (dst_columns,)
        dst_cols = cols + tuple(d for d in dst_columns if d not in cols)
        result_set = set_type(columns=dst_cols)
        if len(cols) > 0:
            row_group_iterator = (t for _, t in relation.groupby(cols))
        else:
            row_group_iterator = (relation,)
        for t in row_group_iterator:
            destroyed_set = set_type(columns=dst_columns)
            for row in t:
                row_set = set_type(
                    columns=dst_columns,
                    iterable=getattr(row, src_column)
                )
                destroyed_set = destroyed_set | row_set
            new_set = (
                t
                .projection(*cols)
                .naturaljoin(destroyed_set)
            )
            result_set = result_set | new_set
        return self._build_relation_constant(result_set)

    @ew.add_match(Constant)
    def ra_constant(self, constant):
        return constant

    @ew.add_match(Symbol)
    def ra_symbol(self, symbol):
        try:
            constant = self.symbol_table[symbol]
        except KeyError:
            raise NeuroLangException(f"Symbol {symbol} not in table")
        return constant

    @ew.add_match(Constant[RelationalAlgebraStringExpression])
    def arithmetic_string_expression(self, expression):
        return expression

    def _type_preserving_binary_operation(self, ra_op):
        """
        Generic function to apply binary operations (A <op> B) where A and B's
        tuples have the same type, and whose results's tuples have the same
        type as A and B's tuples. This includes, but is not necessarily limited
        to, the Union, Intersection and Difference operations.
        """
        left = self.walk(ra_op.relation_left)
        right = self.walk(ra_op.relation_right)
        left_type = _get_const_relation_type(left)
        right_type = _get_const_relation_type(right)
        type_ = type_system.unify_types(left_type, right_type)
        binary_op_fun_name = {
            Union: "__or__",
            Intersection: "__and__",
            Difference: "__sub__",
        }.get(type(ra_op))
        new_relation = getattr(left.value, binary_op_fun_name)(right.value)
        return self._build_relation_constant(new_relation, type_=type_)


class RelationalAlgebraSimplification(ew.ExpressionWalker):
    @ew.add_match(Product, lambda x: len(x.relations) == 1)
    def single_product(self, product):
        return self.walk(product.relations[0])


class RelationalAlgebraRewriteSelections(ew.ExpressionWalker):
    """
    Mixing that optimises through relational algebra expressions.

    The pushing selections (:obj:`Selection`) down and compositions
    and reduces the reach of selections. Then it converts
    equi-selection/product compositions into equijoins.
    """

    @ew.add_match(
        Selection(..., FunctionApplication(eq_, (..., Constant[Column]))),
        lambda s: not issubclass(s.formula.args[0].type, Column),
    )
    def swap_formula_args(self, selection):
        new_selection = Selection(
            self.walk(selection.relation), eq_(*selection.formula.args[::-1])
        )
        return self.walk(new_selection)

    @ew.add_match(
        Selection(
            ..., FunctionApplication(eq_, (Constant[Column], Constant[Column]))
        ),
        lambda s: s.formula.args[0].value > s.formula.args[1].value,
    )
    def sort_formula_args(self, selection):
        new_selection = Selection(
            self.walk(selection.relation), eq_(*selection.formula.args[::-1])
        )
        return self.walk(new_selection)

    @ew.add_match(
        Selection(
            Selection(..., FunctionApplication(eq_, ...)),
            FunctionApplication(eq_, ...),
        ),
        lambda s: s.formula.args[0].value > s.relation.formula.args[0].value,
    )
    def selection_selection_swap(self, selection):
        new_selection = Selection(
            Selection(selection.relation.relation, selection.formula),
            selection.relation.formula,
        )
        return self.walk(new_selection)

    @ew.add_match(
        Selection(
            Product, FunctionApplication(eq_, (Constant[ColumnInt], ...))
        ),
        lambda s: (
            s.formula.args[0].value
            >= RelationalAlgebraRewriteSelections.get_arity(
                s.relation.relations[0]
            )
        ),
    )
    def selection_push_right(self, selection):
        relations = selection.relation.relations
        column = int(selection.formula.args[0].value)

        i, accum_arity, column = self.split_relations_column(relations, column)

        left_relations = relations[:i]
        relations = relations[i:]

        arg_right = selection.formula.args[1]
        if issubclass(arg_right.type, Column):
            arg_right = Constant[ColumnInt](
                ColumnInt(-accum_arity + arg_right.value)
            )

        res = Product(
            left_relations
            + (
                Selection(
                    Product(relations),
                    eq_(Constant[ColumnInt](ColumnInt(column)), arg_right),
                ),
            )
        )
        return self.walk(res)

    @ew.add_match(
        Selection(
            Product, FunctionApplication(eq_, (Constant[ColumnInt], ...))
        ),
        lambda s: (
            s.formula.args[1].value
            < (
                RelationalAlgebraRewriteSelections.get_arity(s.relation)
                - RelationalAlgebraRewriteSelections.get_arity(
                    s.relation.relations[-1]
                )
            )
        ),
    )
    def selection_shorten_right(self, selection):
        relations = selection.relation.relations
        column = int(selection.formula.args[1].value)

        i, accum_arity, column = self.split_relations_column(relations, column)
        column += accum_arity
        inner_relations = tuple(relations[: i + 1])
        if len(inner_relations) == 1:
            inner_relations = inner_relations[0]
        else:
            inner_relations = Product(inner_relations)

        outer_relations = tuple(relations[i + 1:])

        arg_left = selection.formula.args[0]

        res = Product(
            (
                Selection(
                    inner_relations,
                    eq_(arg_left, Constant[ColumnInt](ColumnInt(column))),
                ),
            )
            + outer_relations
        )
        return self.walk(res)

    @ew.add_match(
        Selection(
            EquiJoin,
            FunctionApplication(
                eq_, (Constant[ColumnInt], Constant[ColumnInt])
            ),
        )
    )
    def selection_on_equijoin_columns(self, selection):
        column_left = selection.formula.args[0].value
        column_right = selection.formula.args[1].value
        column_min, column_max = sorted((column_left, column_right))
        relation_left = selection.relation.relation_left
        relation_right = selection.relation.relation_right
        left_arity = self.get_arity(relation_left)
        if column_max < left_arity:
            relation_left = Selection(relation_left, selection.formula)
        elif column_min >= left_arity:
            column_min -= left_arity
            column_max -= left_arity
            new_formula = eq_(
                Constant[ColumnInt](ColumnInt(column_min)),
                Constant[ColumnInt](ColumnInt(column_max)),
            )
            relation_right = Selection(relation_right, new_formula)
        else:
            return selection

        return self.walk(
            EquiJoin(
                relation_left,
                selection.relation.columns_left,
                relation_right,
                selection.relation.columns_right,
            )
        )

    @ew.add_match(
        Selection(
            EquiJoin, FunctionApplication(eq_, (Constant[ColumnInt], ...))
        )
    )
    def selection_on_equijoin(self, selection):
        column = selection.formula.args[0].value
        relation_left = selection.relation.relation_left
        relation_right = selection.relation.relation_right
        left_arity = self.get_arity(relation_left)
        if column < left_arity:
            relation_left = Selection(relation_left, selection.formula)
        else:
            relation_right = Selection(
                relation_right,
                eq_(
                    Constant(
                        ColumnInt(
                            int(selection.formula.args[0].value) - left_arity
                        )
                    ),
                    selection.formula.args[1],
                ),
            )

        return self.walk(
            EquiJoin(
                relation_left,
                selection.relation.columns_left,
                relation_right,
                selection.relation.columns_right,
            )
        )

    @ew.add_match(
        Selection(
            Product,
            FunctionApplication(
                eq_, (Constant[ColumnInt], Constant[ColumnInt])
            ),
        )
    )
    def selection_between_columns_product(self, selection):
        relations = selection.relation.relations
        if len(relations) == 1:
            res = Selection(relations[0], selection.formula)
        else:
            column_left = (selection.formula.args[0],)

            column_right = int(selection.formula.args[1].value)
            left_arity = self.get_arity(relations[0])
            column_right -= left_arity
            column_right = (Constant[ColumnInt](ColumnInt(column_right)),)

            relations_right = relations[1:]
            if len(relations_right) == 1:
                relation_right = relations_right[0]
            else:
                relation_right = Product(relations_right)

            res = EquiJoin(
                relations[0], column_left, relation_right, column_right
            )

        return self.walk(res)

    @ew.add_match(
        Selection(
            Product, FunctionApplication(eq_, (Constant[ColumnInt], ...))
        )
    )
    def selection_by_constant_on_product(self, selection):
        return self.walk(
            Product(
                (
                    Selection(
                        selection.relation.relations[0], selection.formula
                    ),
                )
                + selection.relation.relations[1:]
            )
        )

    @staticmethod
    def split_relations_column(relations, column):
        accum_arity = 0
        for i, relation in enumerate(relations):
            current_arity = RelationalAlgebraRewriteSelections.get_arity(
                relation
            )
            if column < current_arity:
                break
            accum_arity += current_arity
            column -= current_arity
        return i, accum_arity, column

    @staticmethod
    def get_arity(expression):
        if isinstance(expression, Constant):
            return expression.value.arity
        elif isinstance(expression, Product):
            return sum(
                RelationalAlgebraRewriteSelections.get_arity(r)
                for r in expression.relations
            )
        elif isinstance(expression, EquiJoin):
            return RelationalAlgebraRewriteSelections.get_arity(
                expression.relation_left
            ) + RelationalAlgebraRewriteSelections.get_arity(
                expression.relation_right
            )
        else:
            return RelationalAlgebraRewriteSelections.get_arity(
                expression.relation
            )


class RelationalAlgebraOptimiser(
    RelationalAlgebraRewriteSelections,
    RelationalAlgebraSimplification,
    ew.ExpressionWalker,
):
    """
    Mixing that optimises through relational algebra expressions by
    rewriting.
    equi-selection/product compositions into equijoins.
    """

    pass


def _const_relation_type_is_known(const_relation):
    """
    Returns whether `T` in `Constant[T]` matches `AbstractSet[Tuple[type_1,
    ..., type_n]]`, in which case we consider the type of the relation's tuples
    to be known.

    """
    type_args = type_system.get_args(const_relation.type)
    if len(type_args) != 1:
        return False
    tuple_type_args = type_system.get_args(type_args[0])
    return len(tuple_type_args) > 0


def _sort_typed_const_named_relation_tuple_type_args(const_named_relation):
    """
    Given a typed `Constant[NamedRelationalAlgebraFrozenSet]`, `R`, with
    columns `c_1, ..., c_n` and whose tuples have the type `Tuple[x_1, ...,
    x_n]`, this function obtains the new type of the relation
    `AbstractSet[Tuple[y_1, ..., y_n]]` such that `y_1, ..., y_n` are the same
    initial types `x_1, ..., x_n` but sorted based on the alphabetical sort of
    columns `c_1, ..., c_n`.

    Notes
    -----
    This is useful when comparing or unifying the types of two named relations
    that have a different column sorting.

    """
    tuple_args = const_named_relation.type.__args__[0].__args__
    columns = const_named_relation.value.columns
    sorted_tuple_args = tuple(
        tuple_args[i]
        for i, _ in sorted(enumerate(columns), key=lambda x: x[1])
    )
    return AbstractSet[Tuple[sorted_tuple_args]]


def _infer_relation_type(relation):
    """
    Infer the type of the tuples in the relation based on its first tuple. If
    the relation is empty, just return `Abstract[Tuple]`.
    """
    if hasattr(relation, "set_row_type"):
        return AbstractSet[relation.set_row_type]
    if relation.is_empty() or relation.arity == 0:
        return AbstractSet[Tuple]
    if hasattr(relation, "row_type"):
        return AbstractSet[relation.row_type]
    tuple_type = Tuple[tuple(type(arg) for arg in relation.fetch_one())]
    return AbstractSet[tuple_type]


def _get_const_relation_type(const_relation):
    if _const_relation_type_is_known(const_relation):
        if isinstance(const_relation.value, NamedRelationalAlgebraFrozenSet):
            return _sort_typed_const_named_relation_tuple_type_args(
                const_relation
            )
        else:
            return const_relation.type
    else:
        return _infer_relation_type(const_relation.value)


class EliminateTrivialProjections(ew.PatternWalker):
    @ew.add_match(Projection(Constant, ...))
    def eliminate_trivial_projection(self, expression):
        if (
            tuple(c.value for c in expression.attributes) ==
            tuple(c for c in expression.relation.value.columns)
        ):
            return expression.relation
        else:
            return expression


class RelationalAlgebraPushInSelections(ew.PatternWalker):
    @ew.add_match(
        Selection(NaturalJoin, ...),
        lambda exp: (
            len(
                get_expression_columns(exp.formula) &
                get_expression_columns(exp.relation.relation_right)
            ) == 0
        )
    )
    def push_selection_in_left(self, expression):
        return self.walk(
            NaturalJoin(
                Selection(
                    expression.relation.relation_left,
                    expression.formula
                ),
                expression.relation.relation_right
            )
        )

    @ew.add_match(
        Selection(NaturalJoin, ...),
        lambda exp: (
            len(
                get_expression_columns(exp.formula) &
                get_expression_columns(exp.relation.relation_left)
            ) == 0
        )
    )
    def push_selection_in_right(self, expression):
        return self.walk(
            NaturalJoin(
                expression.relation.relation_left,
                Selection(
                    expression.relation.relation_right,
                    expression.formula
                )
            )
        )

    @ew.add_match(
        Selection(Projection, ...),
        lambda exp: len(
            set(exp.relation.attributes) &
            get_expression_columns(exp.formula)
        ) == 0
    )
    def push_selection_in_projection(self, expression):
        return Projection(
            Selection(expression.relation.relation, expression.formula),
            expression.relation.attributes
        )<|MERGE_RESOLUTION|>--- conflicted
+++ resolved
@@ -457,15 +457,6 @@
         FunctionApplication(Constant, ...),
         lambda fa: (
             isinstance(fa.functor.value, Callable)
-<<<<<<< HEAD
-            and sum is fa.functor.value
-        ),
-    )
-    def operation_sum(self, fa):
-        return Constant[RelationalAlgebraStringExpression](
-            RelationalAlgebraStringExpression(
-                "sum({})".format(self.walk(fa.args[0]).value)
-=======
             and numpy.log == fa.functor.value
         ),
     )
@@ -473,7 +464,6 @@
         return Constant[RelationalAlgebraStringExpression](
             RelationalAlgebraStringExpression(
                 "log({})".format(self.walk(fa.args[0]).value)
->>>>>>> e52f099e
             ),
             auto_infer_type=False,
         )
