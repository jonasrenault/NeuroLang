"""
Implentation of probabilistic query resolution for
hierarchical queries [^1]. Using this we apply the small dichotomy
theorem [^1, ^2]:
Let Q be a conjunctive query without self-joins or a non-repeating relational
algebra expression. Then:
* If Q is hierarchical, then P(Q) is in polynomial time, and can be computed
using only the lifted inference rules for join, negation, union, and
existential quantifier.

* If Q is not hierarchical, then P(Q) is #P-hard in the size of the database.

[^1]: Robert Fink and Dan Olteanu. A dichotomy for non-repeating queries with
negation in probabilistic databases. In Proceedings of the 33rd ACM
SIGMOD-SIGACT-SIGART Symposium on Principles of Database Systems, PODS ’14,
pages 144–155, New York, NY, USA, 2014. ACM.

[^2]: Nilesh N. Dalvi and Dan Suciu. Efficient query evaluation on
probabilistic databases. VLDB J., 16(4):523–544, 2007.
"""

import logging
import typing
from collections import defaultdict

from ..datalog.expression_processing import (
<<<<<<< HEAD
    enforce_conjunction,
    flatten_query,
    unify_query_vareqs,
=======
    EQ,
    UnifyVariableEqualities,
    enforce_conjunction,
    extract_logic_atoms,
    extract_logic_predicates,
    flatten_query,
>>>>>>> 44a0209d
)
from ..datalog.translate_to_named_ra import TranslateToNamedRA
from ..expression_walker import ExpressionWalker, add_match
from ..expressions import Constant, Symbol
from ..logic import FALSE, Conjunction, Implication
from ..logic.expression_processing import extract_logic_free_variables
from ..relational_algebra import (
    ColumnStr,
    EliminateTrivialProjections,
    ExtendedProjection,
    ExtendedProjectionListMember,
    NameColumns,
    NamedRelationalAlgebraFrozenSet,
    Projection,
    RelationalAlgebraPushInSelections,
    RelationalAlgebraStringExpression,
    str2columnstr_constant,
)
from ..relational_algebra_provenance import (
    NaturalJoinInverse,
    ProvenanceAlgebraSet,
    RelationalAlgebraProvenanceCountingSolver,
    RelationalAlgebraProvenanceExpressionSemringSolver,
)
from ..utils import log_performance
from ..utils.orderedset import OrderedSet
from .exceptions import NotHierarchicalQueryException
from .expression_processing import lift_optimization_for_choice_predicates
from .probabilistic_ra_utils import (
    DeterministicFactSet,
    ProbabilisticChoiceSet,
    ProbabilisticFactSet,
    generate_probabilistic_symbol_table_for_query,
)
from .shattering import shatter_easy_probfacts

LOG = logging.getLogger(__name__)


def is_hierarchical_without_self_joins(query):
    """
    Let Q be first-order formula. For each variable x denote at(x) the
    set of atoms that contain the variable x. We say that Q is hierarchical
    if forall x, y one of the following holds:
    at(x) ⊆ at(y) or at(x) ⊇ at(y) or at(x) ∩ at(y) = ∅.
    """

    has_self_joins, atom_set = extract_atom_sets_and_detect_self_joins(query)

    if has_self_joins:
        return False

    variables = list(atom_set)
    for i, v in enumerate(variables):
        at_v = atom_set[v]
        for v2 in variables[i + 1 :]:
            at_v2 = atom_set[v2]
            if not (at_v <= at_v2 or at_v2 <= at_v or at_v.isdisjoint(at_v2)):
                LOG.info(
                    "Not hierarchical on variables %s %s", v.name, v2.name
                )
                return False

    return True


def extract_atom_sets_and_detect_self_joins(query):
    has_self_joins = False
    predicates = extract_logic_atoms(query)
<<<<<<< HEAD
    predicates = set(
        pred for pred in predicates if not isinstance(pred.functor, Constant)
    )
=======
    predicates = set(pred for pred in predicates if not pred.functor == EQ)
>>>>>>> 44a0209d
    seen_predicate_functor = set()
    atom_set = defaultdict(set)
    for predicate in predicates:
        functor = predicate.functor
        if functor in seen_predicate_functor:
            LOG.info("Not hierarchical self join on variables %s", functor)
            has_self_joins = True
        seen_predicate_functor.add(functor)
        for variable in predicate.args:
            if not isinstance(variable, Symbol):
                continue
            atom_set[variable].add(functor)
    return has_self_joins, atom_set


class ProbSemiringSolver(RelationalAlgebraProvenanceExpressionSemringSolver):
    def __init__(self, *args, **kwargs):
        super().__init__(*args, **kwargs)
        self.translated_probfact_sets = dict()

    @add_match(
        Projection,
        lambda exp: (
            isinstance(
                exp.relation,
                (
                    DeterministicFactSet,
                    ProbabilisticFactSet,
                    ProbabilisticChoiceSet,
                ),
            )
        ),
    )
    def eliminate_superfluous_projection(self, expression):
        return self.walk(expression.relation)

    @add_match(DeterministicFactSet(Symbol))
    def deterministic_fact_set(self, deterministic_set):
        relation_symbol = deterministic_set.relation
        if relation_symbol in self.translated_probfact_sets:
            return self.translated_probfact_sets[relation_symbol]

        relation = self.walk(relation_symbol)
        named_columns = tuple(
            str2columnstr_constant(f"col_{i}") for i in relation.value.columns
        )
        projection_list = [
            ExtendedProjectionListMember(
                Constant[RelationalAlgebraStringExpression](
                    RelationalAlgebraStringExpression(c.value),
                    verify_type=False,
                ),
                c,
            )
            for c in named_columns
        ]

        prov_column = ColumnStr(Symbol.fresh().name)
        provenance_set = self.walk(
            ExtendedProjection(
                NameColumns(relation, named_columns),
                tuple(projection_list)
                + (
                    ExtendedProjectionListMember(
                        Constant[float](1.0),
                        str2columnstr_constant(prov_column),
                    ),
                ),
            )
        )

        self.translated_probfact_sets[relation_symbol] = ProvenanceAlgebraSet(
            provenance_set.value, prov_column
        )
        return self.translated_probfact_sets[relation_symbol]

    @add_match(ProbabilisticFactSet(Symbol, ...))
    def probabilistic_fact_set(self, prob_fact_set):
        relation_symbol = prob_fact_set.relation
        if relation_symbol in self.translated_probfact_sets:
            return self.translated_probfact_sets[relation_symbol]

        relation = self.walk(relation_symbol)
        named_columns = tuple(
            str2columnstr_constant(f"col_{i}") for i in relation.value.columns
        )
        relation = NameColumns(relation, named_columns)
        relation = self.walk(relation)
        rap_column = ColumnStr(
            relation.value.columns[prob_fact_set.probability_column.value]
        )

        self.translated_probfact_sets[relation_symbol] = ProvenanceAlgebraSet(
            relation.value, rap_column
        )
        return self.translated_probfact_sets[relation_symbol]

    @add_match(ProbabilisticChoiceSet(Symbol, ...))
    def probabilistic_choice_set(self, prob_choice_set):
        return self.probabilistic_fact_set(prob_choice_set)

    @add_match(ProbabilisticFactSet)
    def probabilistic_fact_set_invalid(self, prob_fact_set):
        raise NotImplementedError()

    @add_match(ExtendedProjection(ProvenanceAlgebraSet, ...))
    def extended_projection(self, proj_op):
        provset = self.walk(proj_op.relation)
        self._check_prov_col_not_in_proj_list(provset, proj_op.projection_list)
        self._check_all_non_prov_cols_in_proj_list(
            provset, proj_op.projection_list
        )
        relation = Constant[typing.AbstractSet](provset.relations)
        prov_col = str2columnstr_constant(provset.provenance_column)
        new_prov_col = str2columnstr_constant(Symbol.fresh().name)
        proj_list_with_prov_col = proj_op.projection_list + (
            ExtendedProjectionListMember(prov_col, new_prov_col),
        )
        ra_op = ExtendedProjection(relation, proj_list_with_prov_col)
        new_relation = self.walk(ra_op)
        new_provset = ProvenanceAlgebraSet(
            new_relation.value, new_prov_col.value
        )
        return new_provset

    @staticmethod
    def _check_prov_col_not_in_proj_list(provset, proj_list):
        if any(
            member.dst_column.value == provset.provenance_column
            for member in proj_list
        ):
            raise ValueError(
                "Cannot project on provenance column: "
                f"{provset.provenance_column}"
            )

    @staticmethod
    def _check_all_non_prov_cols_in_proj_list(provset, proj_list):
        non_prov_cols = set(provset.non_provenance_columns)
        found_cols = set(
            member.dst_column.value
            for member in proj_list
            if member.dst_column.value in non_prov_cols
            and member.fun_exp == member.dst_column
        )
        if non_prov_cols.symmetric_difference(found_cols):
            raise ValueError(
                "All non-provenance columns must be part of the extended "
                "projection as {c: c} projection list member."
            )


class RAQueryOptimiser(
    EliminateTrivialProjections,
    RelationalAlgebraPushInSelections,
    ExpressionWalker,
):
    pass


def solve_succ_query(query, cpl_program):
    """
    Solve a SUCC query on a CP-Logic program.

    Parameters
    ----------
    query : Implication
        SUCC query of the form `ans(x) :- P(x)`.
    cpl_program : CPLogicProgram
        CP-Logic program on which the query should be solved.

    Returns
    -------
    ProvenanceAlgebraSet
        Provenance set labelled with probabilities for each tuple in the result
        set.

    """
    with log_performance(
        LOG,
        "Preparing query %s",
        init_args=(query.consequent.functor.name,),
    ):
        flat_query_body = flatten_query(query.antecedent, cpl_program)

    if flat_query_body == FALSE or (
        isinstance(flat_query_body, Conjunction)
        and any(conjunct == FALSE for conjunct in flat_query_body.formulas)
    ):
        return ProvenanceAlgebraSet(
            NamedRelationalAlgebraFrozenSet(("_p_",)),
            ColumnStr("_p_"),
        )

    with log_performance(LOG, "Translation and lifted optimisation"):
        flat_query_body = enforce_conjunction(
            lift_optimization_for_choice_predicates(
                flat_query_body, cpl_program
            )
        )
        flat_query = Implication(query.consequent, flat_query_body)
        symbol_table = generate_probabilistic_symbol_table_for_query(
            cpl_program, flat_query_body
        )
<<<<<<< HEAD
        unified_query = unify_query_vareqs(flat_query, keep_head_var_eqs=True)
        shattered_query = shatter_easy_probfacts(unified_query, symbol_table)
        prob_pred_symbs = (
            cpl_program.pfact_pred_symbs | cpl_program.pchoice_pred_symbs
        )
        # note: this assumes that the shattering process does not change the
        # order of the antecedent's conjuncts
        shattered_query_probabilistic_body = Conjunction(
            tuple(
                shattered_conjunct
                for shattered_conjunct, flat_conjunct in zip(
                    shattered_query.antecedent.formulas,
                    enforce_conjunction(unified_query.antecedent).formulas,
=======
        unified_query = UnifyVariableEqualities().walk(flat_query)
        shattered_query = shatter_easy_probfacts(unified_query, symbol_table)
        shattered_query_probabilistic_body = Conjunction(
            tuple(
                atom
                for atom in extract_logic_atoms(shattered_query.antecedent)
                if isinstance(
                    atom.functor,
                    (ProbabilisticChoiceSet, ProbabilisticFactSet),
>>>>>>> 44a0209d
                )
            )
        )
        if not is_hierarchical_without_self_joins(
            shattered_query_probabilistic_body
        ):
            LOG.info(
                "Query with conjunctions %s not hierarchical",
                shattered_query_probabilistic_body.formulas,
            )
            raise NotHierarchicalQueryException(
                "Query not hierarchical, algorithm can't be applied"
            )
        ra_query = TranslateToNamedRA().walk(shattered_query.antecedent)
        # project on query's head variables
        ra_query = _project_on_query_head(ra_query, shattered_query)
        # re-introduce head variables potentially removed by unification
        ra_query = _maybe_reintroduce_head_variables(
            ra_query, flat_query, unified_query
        )
        ra_query = RAQueryOptimiser().walk(ra_query)

    with log_performance(LOG, "Run RAP query"):
        solver = ProbSemiringSolver(symbol_table)
        prob_set_result = solver.walk(ra_query)

    return prob_set_result


def _project_on_query_head(provset, query):
    proj_cols = tuple(
        OrderedSet(
            str2columnstr_constant(arg.name)
            for arg in query.consequent.args
            if isinstance(arg, Symbol)
        )
    )
    return Projection(provset, proj_cols)


def _maybe_reintroduce_head_variables(ra_query, flat_query, unified_query):
    proj_list = list()
    for old, new in zip(
        flat_query.consequent.args, unified_query.consequent.args
    ):
        dst_column = str2columnstr_constant(old.name)
        fun_exp = dst_column
        if new != old:
            if isinstance(new, Symbol):
                fun_exp = str2columnstr_constant(new.name)
            elif isinstance(new, Constant):
                fun_exp = new
            else:
                raise ValueError(
                    f"Unexpected argument {new}. "
                    "Expected symbol or constant"
                )
        member = ExtendedProjectionListMember(fun_exp, dst_column)
        proj_list.append(member)
    return ExtendedProjection(ra_query, tuple(proj_list))


def solve_marg_query(rule, cpl):
    """
    Solve a MARG query on a CP-Logic program.

    Parameters
    ----------
    query : Implication
        Consequent must be of type `Condition`.
        MARG query of the form `ans(x) :- P(x)`.
    cpl_program : CPLogicProgram
        CP-Logic program on which the query should be solved.

    Returns
    -------
    ProvenanceAlgebraSet
        Provenance set labelled with probabilities for each tuple in the result
        set.

    """
    res_args = tuple(s for s in rule.consequent.args if isinstance(s, Symbol))

    joint_antecedent = Conjunction(
        tuple(
            extract_logic_predicates(rule.antecedent.conditioned)
            | extract_logic_predicates(rule.antecedent.conditioning)
        )
    )
    joint_logic_variables = (
        extract_logic_free_variables(joint_antecedent) & res_args
    )
    joint_rule = Implication(
        Symbol.fresh()(*joint_logic_variables), joint_antecedent
    )
    joint_provset = solve_succ_query(joint_rule, cpl)

    denominator_antecedent = rule.antecedent.conditioning
    denominator_logic_variables = (
        extract_logic_free_variables(denominator_antecedent) & res_args
    )
    denominator_rule = Implication(
        Symbol.fresh()(*denominator_logic_variables), denominator_antecedent
    )
    denominator_provset = solve_succ_query(denominator_rule, cpl)
    rapcs = RelationalAlgebraProvenanceCountingSolver()
    provset = rapcs.walk(
        Projection(
            NaturalJoinInverse(joint_provset, denominator_provset),
            tuple(str2columnstr_constant(s.name) for s in res_args),
        )
    )
    return provset<|MERGE_RESOLUTION|>--- conflicted
+++ resolved
@@ -24,18 +24,12 @@
 from collections import defaultdict
 
 from ..datalog.expression_processing import (
-<<<<<<< HEAD
-    enforce_conjunction,
-    flatten_query,
-    unify_query_vareqs,
-=======
     EQ,
     UnifyVariableEqualities,
     enforce_conjunction,
     extract_logic_atoms,
     extract_logic_predicates,
     flatten_query,
->>>>>>> 44a0209d
 )
 from ..datalog.translate_to_named_ra import TranslateToNamedRA
 from ..expression_walker import ExpressionWalker, add_match
@@ -105,13 +99,7 @@
 def extract_atom_sets_and_detect_self_joins(query):
     has_self_joins = False
     predicates = extract_logic_atoms(query)
-<<<<<<< HEAD
-    predicates = set(
-        pred for pred in predicates if not isinstance(pred.functor, Constant)
-    )
-=======
     predicates = set(pred for pred in predicates if not pred.functor == EQ)
->>>>>>> 44a0209d
     seen_predicate_functor = set()
     atom_set = defaultdict(set)
     for predicate in predicates:
@@ -316,21 +304,6 @@
         symbol_table = generate_probabilistic_symbol_table_for_query(
             cpl_program, flat_query_body
         )
-<<<<<<< HEAD
-        unified_query = unify_query_vareqs(flat_query, keep_head_var_eqs=True)
-        shattered_query = shatter_easy_probfacts(unified_query, symbol_table)
-        prob_pred_symbs = (
-            cpl_program.pfact_pred_symbs | cpl_program.pchoice_pred_symbs
-        )
-        # note: this assumes that the shattering process does not change the
-        # order of the antecedent's conjuncts
-        shattered_query_probabilistic_body = Conjunction(
-            tuple(
-                shattered_conjunct
-                for shattered_conjunct, flat_conjunct in zip(
-                    shattered_query.antecedent.formulas,
-                    enforce_conjunction(unified_query.antecedent).formulas,
-=======
         unified_query = UnifyVariableEqualities().walk(flat_query)
         shattered_query = shatter_easy_probfacts(unified_query, symbol_table)
         shattered_query_probabilistic_body = Conjunction(
@@ -340,7 +313,6 @@
                 if isinstance(
                     atom.functor,
                     (ProbabilisticChoiceSet, ProbabilisticFactSet),
->>>>>>> 44a0209d
                 )
             )
         )
