--- conflicted
+++ resolved
@@ -752,8 +752,6 @@
     )
     assert testing.eq_prov_relations(result, expected)
 
-<<<<<<< HEAD
-=======
 
 def test_probchoice_selfjoin_multiple_variables(solver):
     if solver is not dichotomy_theorem_based_solver:
@@ -800,7 +798,6 @@
     )
     assert testing.eq_prov_relations(result, expected)
 
->>>>>>> 5826abf9
 
 def test_probsemiring_extended_proj():
     provset = ProvenanceAlgebraSet(
