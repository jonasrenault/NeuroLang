--- conflicted
+++ resolved
@@ -1,8 +1,5 @@
 import io
-<<<<<<< HEAD
 import itertools
-=======
->>>>>>> d69d97ed
 from typing import AbstractSet, Callable, Tuple
 
 import numpy as np
@@ -924,7 +921,6 @@
     assert_almost_equal(res, expected)
 
 
-<<<<<<< HEAD
 def test_query_based_spatial_prior():
     nl = NeurolangPDL()
     nl.add_tuple_set(
@@ -945,7 +941,7 @@
     )
     exp = nl.add_symbol(np.exp, name="exp", type_=Callable[[float], float])
     with nl.environment as e:
-        (e.VoxelReported @ (exp(-(e.d / 5.0))))[e.i1, e.j1, e.k1, e.s] = (
+        (e.VoxelReported @ exp(-e.d / 5.0))[e.i1, e.j1, e.k1, e.s] = (
             e.FocusReported(e.i2, e.j2, e.k2, e.s)
             & e.Voxel(e.i1, e.j1, e.k1)
             & (e.d == e.EUCLIDEAN(e.i1, e.j1, e.k1, e.i2, e.j2, e.k2))
@@ -966,7 +962,8 @@
         ]
     )
     assert_almost_equal(result, expected)
-=======
+
+
 def test_simple_sigmoid():
     nl = NeurolangPDL()
     unnormalised = nl.add_tuple_set(
@@ -983,5 +980,4 @@
         e.Query[e.l, e.PROB[e.l]] = e.prob[e.l]
         res = nl.query((e.l, e.p), e.Query[e.l, e.p])
     expected = {(l, (1 / (1 + np.exp(-x)))) for l, x in unnormalised.value}
-    assert_almost_equal(res, expected)
->>>>>>> d69d97ed
+    assert_almost_equal(res, expected)